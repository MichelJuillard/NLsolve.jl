--- conflicted
+++ resolved
@@ -4,9 +4,5 @@
 ForwardDiff 0.7.0
 LineSearches 5.0.0
 DiffBase
-<<<<<<< HEAD
-NLSolversBase 4.0.0
 Parameters
-=======
-NLSolversBase 5.0.1
->>>>>>> 0e09d64a
+NLSolversBase 5.0.1